--- conflicted
+++ resolved
@@ -250,13 +250,8 @@
 ####################################
 product		version		qual	flags		<table_format=2>
 guideline_sl	v4_0_0		-
-<<<<<<< HEAD
-sbnalg  	v10_04_05	-
-=======
-larsoftobj	v10_00_05	-
-sbnobj  	v10_00_07	-
->>>>>>> a211fff2
-cetmodules	v3_24_01	-	only_for_build
+sbnalg  	    v10_04_07	-
+cetmodules	  v3_24_01	-	only_for_build
 end_product_list
 ####################################
 
